// Copyright 2014 The Rust Project Developers. See the COPYRIGHT
// file at the top-level directory of this distribution and at
// http://rust-lang.org/COPYRIGHT.
//
// Licensed under the Apache License, Version 2.0 <LICENSE-APACHE or
// http://www.apache.org/licenses/LICENSE-2.0> or the MIT license
// <LICENSE-MIT or http://opensource.org/licenses/MIT>, at your
// option. This file may not be copied, modified, or distributed
// except according to those terms.

#![experimental]
#![macro_escape]

//! A typesafe bitmask flag generator.

/// The `bitflags!` macro generates a `struct` that holds a set of C-style
/// bitmask flags. It is useful for creating typesafe wrappers for C APIs.
///
/// The flags should only be defined for integer types, otherwise unexpected
/// type errors may occur at compile time.
///
/// # Example
///
/// ```{.rust}
/// bitflags! {
///     flags Flags: u32 {
///         const FLAG_A       = 0b00000001,
///         const FLAG_B       = 0b00000010,
///         const FLAG_C       = 0b00000100,
///         const FLAG_ABC     = FLAG_A.bits
///                            | FLAG_B.bits
///                            | FLAG_C.bits,
///     }
/// }
///
/// fn main() {
///     let e1 = FLAG_A | FLAG_C;
///     let e2 = FLAG_B | FLAG_C;
///     assert!((e1 | e2) == FLAG_ABC);   // union
///     assert!((e1 & e2) == FLAG_C);     // intersection
///     assert!((e1 - e2) == FLAG_A);     // set difference
///     assert!(!e2 == FLAG_A);           // set complement
/// }
/// ```
///
/// The generated `struct`s can also be extended with type and trait implementations:
///
/// ```{.rust}
/// use std::fmt;
///
/// bitflags! {
///     flags Flags: u32 {
///         const FLAG_A   = 0b00000001,
///         const FLAG_B   = 0b00000010,
///     }
/// }
///
/// impl Flags {
///     pub fn clear(&mut self) {
///         self.bits = 0;  // The `bits` field can be accessed from within the
///                         // same module where the `bitflags!` macro was invoked.
///     }
/// }
///
/// impl fmt::Show for Flags {
///     fn fmt(&self, f: &mut fmt::Formatter) -> fmt::Result {
///         write!(f, "hi!")
///     }
/// }
///
/// fn main() {
///     let mut flags = FLAG_A | FLAG_B;
///     flags.clear();
///     assert!(flags.is_empty());
///     assert_eq!(format!("{}", flags).as_slice(), "hi!");
/// }
/// ```
///
/// # Attributes
///
/// Attributes can be attached to the generated `struct` by placing them
/// before the `flags` keyword.
///
/// # Derived traits
///
/// The `PartialEq` and `Clone` traits are automatically derived for the `struct` using
/// the `deriving` attribute. Additional traits can be derived by providing an
/// explicit `deriving` attribute on `flags`.
///
/// # Operators
///
/// The following operator traits are implemented for the generated `struct`:
///
/// - `BitOr`: union
/// - `BitAnd`: intersection
/// - `BitXor`: toggle
/// - `Sub`: set difference
/// - `Not`: set complement
///
/// # Methods
///
/// The following methods are defined for the generated `struct`:
///
/// - `empty`: an empty set of flags
/// - `all`: the set of all flags
/// - `bits`: the raw value of the flags currently stored
/// - `from_bits`: convert from underlying bit representation, unless that
///                representation contains bits that do not correspond to a flag
/// - `from_bits_truncate`: convert from underlying bit representation, dropping
///                         any bits that do not correspond to flags
/// - `is_empty`: `true` if no flags are currently stored
/// - `is_all`: `true` if all flags are currently set
/// - `intersects`: `true` if there are flags common to both `self` and `other`
/// - `contains`: `true` all of the flags in `other` are contained within `self`
/// - `insert`: inserts the specified flags in-place
/// - `remove`: removes the specified flags in-place
/// - `toggle`: the specified flags will be inserted if not present, and removed
///             if they are.
#[macro_export]
macro_rules! bitflags {
    ($(#[$attr:meta])* flags $BitFlags:ident: $T:ty {
        $($(#[$Flag_attr:meta])* const $Flag:ident = $value:expr),+
    }) => {
        #[deriving(Copy, PartialEq, Eq, Clone, PartialOrd, Ord, Hash)]
        $(#[$attr])*
        pub struct $BitFlags {
            bits: $T,
        }

        $($(#[$Flag_attr])* pub const $Flag: $BitFlags = $BitFlags { bits: $value };)+

        impl $BitFlags {
            /// Returns an empty set of flags.
            #[inline]
            pub fn empty() -> $BitFlags {
                $BitFlags { bits: 0 }
            }

            /// Returns the set containing all flags.
            #[inline]
            pub fn all() -> $BitFlags {
                $BitFlags { bits: $($value)|+ }
            }

            /// Returns the raw value of the flags currently stored.
            #[inline]
            pub fn bits(&self) -> $T {
                self.bits
            }

            /// Convert from underlying bit representation, unless that
            /// representation contains bits that do not correspond to a flag.
            #[inline]
            pub fn from_bits(bits: $T) -> ::std::option::Option<$BitFlags> {
                if (bits & !$BitFlags::all().bits()) != 0 {
                    ::std::option::Option::None
                } else {
                    ::std::option::Option::Some($BitFlags { bits: bits })
                }
            }

            /// Convert from underlying bit representation, dropping any bits
            /// that do not correspond to flags.
            #[inline]
            pub fn from_bits_truncate(bits: $T) -> $BitFlags {
                $BitFlags { bits: bits } & $BitFlags::all()
            }

            /// Returns `true` if no flags are currently stored.
            #[inline]
            pub fn is_empty(&self) -> bool {
                *self == $BitFlags::empty()
            }

            /// Returns `true` if all flags are currently set.
            #[inline]
            pub fn is_all(&self) -> bool {
                *self == $BitFlags::all()
            }

            /// Returns `true` if there are flags common to both `self` and `other`.
            #[inline]
            pub fn intersects(&self, other: $BitFlags) -> bool {
                !(*self & other).is_empty()
            }

            /// Returns `true` all of the flags in `other` are contained within `self`.
            #[inline]
            pub fn contains(&self, other: $BitFlags) -> bool {
                (*self & other) == other
            }

            /// Inserts the specified flags in-place.
            #[inline]
            pub fn insert(&mut self, other: $BitFlags) {
                self.bits |= other.bits;
            }

            /// Removes the specified flags in-place.
            #[inline]
            pub fn remove(&mut self, other: $BitFlags) {
                self.bits &= !other.bits;
            }

            /// Toggles the specified flags in-place.
            #[inline]
            pub fn toggle(&mut self, other: $BitFlags) {
                self.bits ^= other.bits;
            }
        }

        impl ::std::ops::BitOr<$BitFlags, $BitFlags> for $BitFlags {
            /// Returns the union of the two sets of flags.
            #[inline]
            fn bitor(self, other: $BitFlags) -> $BitFlags {
                $BitFlags { bits: self.bits | other.bits }
            }
        }

        impl ::std::ops::BitXor<$BitFlags, $BitFlags> for $BitFlags {
            /// Returns the left flags, but with all the right flags toggled.
            #[inline]
            fn bitxor(self, other: $BitFlags) -> $BitFlags {
                $BitFlags { bits: self.bits ^ other.bits }
            }
        }

        impl ::std::ops::BitAnd<$BitFlags, $BitFlags> for $BitFlags {
            /// Returns the intersection between the two sets of flags.
            #[inline]
            fn bitand(self, other: $BitFlags) -> $BitFlags {
                $BitFlags { bits: self.bits & other.bits }
            }
        }

        impl ::std::ops::Sub<$BitFlags, $BitFlags> for $BitFlags {
            /// Returns the set difference of the two sets of flags.
            #[inline]
            fn sub(self, other: $BitFlags) -> $BitFlags {
                $BitFlags { bits: self.bits & !other.bits }
            }
        }

<<<<<<< HEAD
=======
        // NOTE(stage0): Remove impl after a snapshot
        #[cfg(stage0)]
        impl ::std::ops::Not<$BitFlags> for $BitFlags {
            /// Returns the complement of this set of flags.
            #[inline]
            fn not(&self) -> $BitFlags {
                $BitFlags { bits: !self.bits } & $BitFlags::all()
            }
        }

        #[cfg(not(stage0))]  // NOTE(stage0): Remove cfg after a snapshot
>>>>>>> bc83a009
        impl ::std::ops::Not<$BitFlags> for $BitFlags {
            /// Returns the complement of this set of flags.
            #[inline]
            fn not(self) -> $BitFlags {
                $BitFlags { bits: !self.bits } & $BitFlags::all()
            }
        }
    };
    ($(#[$attr:meta])* flags $BitFlags:ident: $T:ty {
        $($(#[$Flag_attr:meta])* const $Flag:ident = $value:expr),+,
    }) => {
        bitflags! {
            $(#[$attr])*
            flags $BitFlags: $T {
                $($(#[$Flag_attr])* const $Flag = $value),+
            }
        }
    };
}

#[cfg(test)]
#[allow(non_upper_case_globals)]
mod tests {
    use hash;
    use option::Option::{Some, None};

    bitflags! {
        #[doc = "> The first principle is that you must not fool yourself — and"]
        #[doc = "> you are the easiest person to fool."]
        #[doc = "> "]
        #[doc = "> - Richard Feynman"]
        flags Flags: u32 {
            const FlagA       = 0b00000001,
            #[doc = "<pcwalton> macros are way better at generating code than trans is"]
            const FlagB       = 0b00000010,
            const FlagC       = 0b00000100,
            #[doc = "* cmr bed"]
            #[doc = "* strcat table"]
            #[doc = "<strcat> wait what?"]
            const FlagABC     = FlagA.bits
                               | FlagB.bits
                               | FlagC.bits,
        }
    }

    bitflags! {
        flags AnotherSetOfFlags: i8 {
            const AnotherFlag = -1_i8,
        }
    }

    #[test]
    fn test_bits(){
        assert_eq!(Flags::empty().bits(), 0b00000000);
        assert_eq!(FlagA.bits(), 0b00000001);
        assert_eq!(FlagABC.bits(), 0b00000111);

        assert_eq!(AnotherSetOfFlags::empty().bits(), 0b00);
        assert_eq!(AnotherFlag.bits(), !0_i8);
    }

    #[test]
    fn test_from_bits() {
        assert!(Flags::from_bits(0) == Some(Flags::empty()));
        assert!(Flags::from_bits(0b1) == Some(FlagA));
        assert!(Flags::from_bits(0b10) == Some(FlagB));
        assert!(Flags::from_bits(0b11) == Some(FlagA | FlagB));
        assert!(Flags::from_bits(0b1000) == None);

        assert!(AnotherSetOfFlags::from_bits(!0_i8) == Some(AnotherFlag));
    }

    #[test]
    fn test_from_bits_truncate() {
        assert!(Flags::from_bits_truncate(0) == Flags::empty());
        assert!(Flags::from_bits_truncate(0b1) == FlagA);
        assert!(Flags::from_bits_truncate(0b10) == FlagB);
        assert!(Flags::from_bits_truncate(0b11) == (FlagA | FlagB));
        assert!(Flags::from_bits_truncate(0b1000) == Flags::empty());
        assert!(Flags::from_bits_truncate(0b1001) == FlagA);

        assert!(AnotherSetOfFlags::from_bits_truncate(0_i8) == AnotherSetOfFlags::empty());
    }

    #[test]
    fn test_is_empty(){
        assert!(Flags::empty().is_empty());
        assert!(!FlagA.is_empty());
        assert!(!FlagABC.is_empty());

        assert!(!AnotherFlag.is_empty());
    }

    #[test]
    fn test_is_all() {
        assert!(Flags::all().is_all());
        assert!(!FlagA.is_all());
        assert!(FlagABC.is_all());

        assert!(AnotherFlag.is_all());
    }

    #[test]
    fn test_two_empties_do_not_intersect() {
        let e1 = Flags::empty();
        let e2 = Flags::empty();
        assert!(!e1.intersects(e2));

        assert!(AnotherFlag.intersects(AnotherFlag));
    }

    #[test]
    fn test_empty_does_not_intersect_with_full() {
        let e1 = Flags::empty();
        let e2 = FlagABC;
        assert!(!e1.intersects(e2));
    }

    #[test]
    fn test_disjoint_intersects() {
        let e1 = FlagA;
        let e2 = FlagB;
        assert!(!e1.intersects(e2));
    }

    #[test]
    fn test_overlapping_intersects() {
        let e1 = FlagA;
        let e2 = FlagA | FlagB;
        assert!(e1.intersects(e2));
    }

    #[test]
    fn test_contains() {
        let e1 = FlagA;
        let e2 = FlagA | FlagB;
        assert!(!e1.contains(e2));
        assert!(e2.contains(e1));
        assert!(FlagABC.contains(e2));

        assert!(AnotherFlag.contains(AnotherFlag));
    }

    #[test]
    fn test_insert(){
        let mut e1 = FlagA;
        let e2 = FlagA | FlagB;
        e1.insert(e2);
        assert!(e1 == e2);

        let mut e3 = AnotherSetOfFlags::empty();
        e3.insert(AnotherFlag);
        assert!(e3 == AnotherFlag);
    }

    #[test]
    fn test_remove(){
        let mut e1 = FlagA | FlagB;
        let e2 = FlagA | FlagC;
        e1.remove(e2);
        assert!(e1 == FlagB);

        let mut e3 = AnotherFlag;
        e3.remove(AnotherFlag);
        assert!(e3 == AnotherSetOfFlags::empty());
    }

    #[test]
    fn test_operators() {
        let e1 = FlagA | FlagC;
        let e2 = FlagB | FlagC;
        assert!((e1 | e2) == FlagABC);     // union
        assert!((e1 & e2) == FlagC);       // intersection
        assert!((e1 - e2) == FlagA);       // set difference
        assert!(!e2 == FlagA);             // set complement
        assert!(e1 ^ e2 == FlagA | FlagB); // toggle
        let mut e3 = e1;
        e3.toggle(e2);
        assert!(e3 == FlagA | FlagB);

        let mut m4 = AnotherSetOfFlags::empty();
        m4.toggle(AnotherSetOfFlags::empty());
        assert!(m4 == AnotherSetOfFlags::empty());
    }

    #[test]
    fn test_lt() {
        let mut a = Flags::empty();
        let mut b = Flags::empty();

        assert!(!(a < b) && !(b < a));
        b = FlagB;
        assert!(a < b);
        a = FlagC;
        assert!(!(a < b) && b < a);
        b = FlagC | FlagB;
        assert!(a < b);
    }

    #[test]
    fn test_ord() {
        let mut a = Flags::empty();
        let mut b = Flags::empty();

        assert!(a <= b && a >= b);
        a = FlagA;
        assert!(a > b && a >= b);
        assert!(b < a && b <= a);
        b = FlagB;
        assert!(b > a && b >= a);
        assert!(a < b && a <= b);
    }

    #[test]
    fn test_hash() {
      let mut x = Flags::empty();
      let mut y = Flags::empty();
      assert!(hash::hash(&x) == hash::hash(&y));
      x = Flags::all();
      y = FlagABC;
      assert!(hash::hash(&x) == hash::hash(&y));
    }
}<|MERGE_RESOLUTION|>--- conflicted
+++ resolved
@@ -241,20 +241,6 @@
             }
         }
 
-<<<<<<< HEAD
-=======
-        // NOTE(stage0): Remove impl after a snapshot
-        #[cfg(stage0)]
-        impl ::std::ops::Not<$BitFlags> for $BitFlags {
-            /// Returns the complement of this set of flags.
-            #[inline]
-            fn not(&self) -> $BitFlags {
-                $BitFlags { bits: !self.bits } & $BitFlags::all()
-            }
-        }
-
-        #[cfg(not(stage0))]  // NOTE(stage0): Remove cfg after a snapshot
->>>>>>> bc83a009
         impl ::std::ops::Not<$BitFlags> for $BitFlags {
             /// Returns the complement of this set of flags.
             #[inline]
