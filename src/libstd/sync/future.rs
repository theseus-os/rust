--- conflicted
+++ resolved
@@ -151,11 +151,7 @@
 #[cfg(test)]
 mod test {
     use prelude::v1::*;
-<<<<<<< HEAD
-    use comm::channel;
-=======
     use sync::mpsc::channel;
->>>>>>> bc83a009
     use sync::Future;
     use thread::Thread;
 
