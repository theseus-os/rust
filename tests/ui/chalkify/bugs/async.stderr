error[E0277]: `[async fn body@$DIR/async.rs:23:29: 25:2]` is not a future
  --> $DIR/async.rs:23:29
   |
LL |   async fn foo(x: u32) -> u32 {
   |  _____________________________-
LL | |     x
LL | | }
   | | ^
   | | |
   | |_`[async fn body@$DIR/async.rs:23:29: 25:2]` is not a future
   |   required by a bound introduced by this call
   |
   = help: the trait `Future` is not implemented for `[async fn body@$DIR/async.rs:23:29: 25:2]`
   = note: [async fn body@$DIR/async.rs:23:29: 25:2] must be a future or must implement `IntoFuture` to be awaited
note: required by a bound in `identity_future`
  --> $SRC_DIR/core/src/future/mod.rs:LL:COL

error[E0277]: the size for values of type `<[async fn body@$DIR/async.rs:23:29: 25:2] as Future>::Output` cannot be known at compilation time
  --> $DIR/async.rs:23:29
   |
LL |   async fn foo(x: u32) -> u32 {
   |  _____________________________^
LL | |     x
LL | | }
   | |_^ doesn't have a size known at compile-time
   |
   = help: the trait `Sized` is not implemented for `<[async fn body@$DIR/async.rs:23:29: 25:2] as Future>::Output`
note: required by a bound in `identity_future`
  --> $SRC_DIR/core/src/future/mod.rs:LL:COL

error[E0277]: `[async fn body@$DIR/async.rs:23:29: 25:2]` is not a future
  --> $DIR/async.rs:23:25
   |
LL | async fn foo(x: u32) -> u32 {
   |                         ^^^ `[async fn body@$DIR/async.rs:23:29: 25:2]` is not a future
   |
   = help: the trait `Future` is not implemented for `[async fn body@$DIR/async.rs:23:29: 25:2]`
   = note: [async fn body@$DIR/async.rs:23:29: 25:2] must be a future or must implement `IntoFuture` to be awaited

<<<<<<< HEAD
error: internal compiler error: projection clauses should be implied from elsewhere. obligation: `Obligation(predicate=Binder(ProjectionPredicate(AliasTy { substs: [[async fn body@$DIR/async.rs:23:29: 25:2]], def_id: ...), _use_mk_alias_ty_instead: () }, Term::Ty(u32)), []), depth=0)`
=======
error: internal compiler error: projection clauses should be implied from elsewhere. obligation: `Obligation(predicate=Binder(ProjectionPredicate(AliasTy { substs: [[async fn body@$DIR/async.rs:23:29: 25:2]], def_id: ...) }, Term::Ty(u32)), []), depth=0)`
>>>>>>> 002dbbea
  --> $DIR/async.rs:23:25
   |
LL | async fn foo(x: u32) -> u32 {
   |                         ^^^query stack during panic:
#0 [typeck] type-checking `foo`
#1 [thir_body] building THIR for `foo`
#2 [mir_built] building MIR for `foo`
#3 [unsafety_check_result] unsafety-checking `foo`
#4 [mir_const] preparing `foo` for borrow checking
#5 [mir_promoted] processing MIR for `foo`
#6 [mir_borrowck] borrow-checking `foo`
#7 [type_of] computing type of `foo::{opaque#0}`
#8 [check_mod_item_types] checking item types in top-level module
#9 [analysis] running analysis passes on this crate
end of query stack
error: aborting due to 4 previous errors

For more information about this error, try `rustc --explain E0277`.<|MERGE_RESOLUTION|>--- conflicted
+++ resolved
@@ -37,11 +37,7 @@
    = help: the trait `Future` is not implemented for `[async fn body@$DIR/async.rs:23:29: 25:2]`
    = note: [async fn body@$DIR/async.rs:23:29: 25:2] must be a future or must implement `IntoFuture` to be awaited
 
-<<<<<<< HEAD
-error: internal compiler error: projection clauses should be implied from elsewhere. obligation: `Obligation(predicate=Binder(ProjectionPredicate(AliasTy { substs: [[async fn body@$DIR/async.rs:23:29: 25:2]], def_id: ...), _use_mk_alias_ty_instead: () }, Term::Ty(u32)), []), depth=0)`
-=======
 error: internal compiler error: projection clauses should be implied from elsewhere. obligation: `Obligation(predicate=Binder(ProjectionPredicate(AliasTy { substs: [[async fn body@$DIR/async.rs:23:29: 25:2]], def_id: ...) }, Term::Ty(u32)), []), depth=0)`
->>>>>>> 002dbbea
   --> $DIR/async.rs:23:25
    |
 LL | async fn foo(x: u32) -> u32 {
