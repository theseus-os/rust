use crate::ty::subst::{GenericArg, GenericArgKind};
use crate::ty::{self, InferConst, Ty, TypeFlags};
use std::slice;

#[derive(Debug)]
pub struct FlagComputation {
    pub flags: TypeFlags,

    /// see `Ty::outer_exclusive_binder` for details
    pub outer_exclusive_binder: ty::DebruijnIndex,
}

impl FlagComputation {
    fn new() -> FlagComputation {
        FlagComputation { flags: TypeFlags::empty(), outer_exclusive_binder: ty::INNERMOST }
    }

    #[allow(rustc::usage_of_ty_tykind)]
    pub fn for_kind(kind: &ty::TyKind<'_>) -> FlagComputation {
        let mut result = FlagComputation::new();
        result.add_kind(kind);
        result
    }

    pub fn for_predicate(binder: ty::Binder<'_, ty::PredicateKind<'_>>) -> FlagComputation {
        let mut result = FlagComputation::new();
        result.add_predicate(binder);
        result
    }

    pub fn for_const(c: ty::Const<'_>) -> TypeFlags {
        let mut result = FlagComputation::new();
        result.add_const(c);
        result.flags
    }

    fn add_flags(&mut self, flags: TypeFlags) {
        self.flags = self.flags | flags;
    }

    /// indicates that `self` refers to something at binding level `binder`
    fn add_bound_var(&mut self, binder: ty::DebruijnIndex) {
        let exclusive_binder = binder.shifted_in(1);
        self.add_exclusive_binder(exclusive_binder);
    }

    /// indicates that `self` refers to something *inside* binding
    /// level `binder` -- not bound by `binder`, but bound by the next
    /// binder internal to it
    fn add_exclusive_binder(&mut self, exclusive_binder: ty::DebruijnIndex) {
        self.outer_exclusive_binder = self.outer_exclusive_binder.max(exclusive_binder);
    }

    /// Adds the flags/depth from a set of types that appear within the current type, but within a
    /// region binder.
    fn bound_computation<T, F>(&mut self, value: ty::Binder<'_, T>, f: F)
    where
        F: FnOnce(&mut Self, T),
    {
        let mut computation = FlagComputation::new();

        for bv in value.bound_vars() {
            match bv {
                ty::BoundVariableKind::Ty(_) => {
                    computation.flags |= TypeFlags::HAS_TY_LATE_BOUND;
                }
                ty::BoundVariableKind::Region(_) => {
                    computation.flags |= TypeFlags::HAS_RE_LATE_BOUND;
                }
                ty::BoundVariableKind::Const => {
                    computation.flags |= TypeFlags::HAS_CT_LATE_BOUND;
                }
            }
        }

        f(&mut computation, value.skip_binder());

        self.add_flags(computation.flags);

        // The types that contributed to `computation` occurred within
        // a region binder, so subtract one from the region depth
        // within when adding the depth to `self`.
        let outer_exclusive_binder = computation.outer_exclusive_binder;
        if outer_exclusive_binder > ty::INNERMOST {
            self.add_exclusive_binder(outer_exclusive_binder.shifted_out(1));
        } // otherwise, this binder captures nothing
    }

    #[allow(rustc::usage_of_ty_tykind)]
    fn add_kind(&mut self, kind: &ty::TyKind<'_>) {
        match kind {
            &ty::Bool
            | &ty::Char
            | &ty::Int(_)
            | &ty::Float(_)
            | &ty::Uint(_)
            | &ty::Never
            | &ty::Str
            | &ty::Foreign(..) => {}

            &ty::Error(_) => self.add_flags(TypeFlags::HAS_ERROR),

            &ty::Param(_) => {
                self.add_flags(TypeFlags::HAS_TY_PARAM);
                self.add_flags(TypeFlags::STILL_FURTHER_SPECIALIZABLE);
            }

            ty::Generator(_, substs, _) => {
                let substs = substs.as_generator();
                let should_remove_further_specializable =
                    !self.flags.contains(TypeFlags::STILL_FURTHER_SPECIALIZABLE);
                self.add_substs(substs.parent_substs());
                if should_remove_further_specializable {
                    self.flags -= TypeFlags::STILL_FURTHER_SPECIALIZABLE;
                }

                self.add_ty(substs.resume_ty());
                self.add_ty(substs.return_ty());
                self.add_ty(substs.witness());
                self.add_ty(substs.yield_ty());
                self.add_ty(substs.tupled_upvars_ty());
            }

            &ty::GeneratorWitness(ts) => {
                self.bound_computation(ts, |flags, ts| flags.add_tys(ts));
            }

            ty::GeneratorWitnessMIR(_, substs) => {
                let should_remove_further_specializable =
                    !self.flags.contains(TypeFlags::STILL_FURTHER_SPECIALIZABLE);
                self.add_substs(substs);
                if should_remove_further_specializable {
                    self.flags -= TypeFlags::STILL_FURTHER_SPECIALIZABLE;
                }
                self.add_flags(TypeFlags::HAS_TY_GENERATOR);
            }

            &ty::Closure(_, substs) => {
                let substs = substs.as_closure();
                let should_remove_further_specializable =
                    !self.flags.contains(TypeFlags::STILL_FURTHER_SPECIALIZABLE);
                self.add_substs(substs.parent_substs());
                if should_remove_further_specializable {
                    self.flags -= TypeFlags::STILL_FURTHER_SPECIALIZABLE;
                }

                self.add_ty(substs.sig_as_fn_ptr_ty());
                self.add_ty(substs.kind_ty());
                self.add_ty(substs.tupled_upvars_ty());
            }

            &ty::Bound(debruijn, _) => {
                self.add_bound_var(debruijn);
                self.add_flags(TypeFlags::HAS_TY_LATE_BOUND);
            }

            &ty::Placeholder(..) => {
                self.add_flags(TypeFlags::HAS_TY_PLACEHOLDER);
                self.add_flags(TypeFlags::STILL_FURTHER_SPECIALIZABLE);
            }

            &ty::Infer(infer) => {
                self.add_flags(TypeFlags::STILL_FURTHER_SPECIALIZABLE);
                match infer {
                    ty::FreshTy(_) | ty::FreshIntTy(_) | ty::FreshFloatTy(_) => {
                        self.add_flags(TypeFlags::HAS_TY_FRESH)
                    }

                    ty::TyVar(_) | ty::IntVar(_) | ty::FloatVar(_) => {
                        self.add_flags(TypeFlags::HAS_TY_INFER)
                    }
                }
            }

            &ty::Adt(_, substs) => {
                self.add_substs(substs);
            }

            &ty::Alias(kind, data) => {
                self.add_flags(match kind {
                    ty::Weak | ty::Projection => TypeFlags::HAS_TY_PROJECTION,
                    ty::Inherent => TypeFlags::HAS_TY_INHERENT,
                    ty::Opaque => TypeFlags::HAS_TY_OPAQUE,
                });

                self.add_alias_ty(data);
            }

            &ty::Dynamic(obj, r, _) => {
                for predicate in obj.iter() {
                    self.bound_computation(predicate, |computation, predicate| match predicate {
                        ty::ExistentialPredicate::Trait(tr) => computation.add_substs(tr.substs),
                        ty::ExistentialPredicate::Projection(p) => {
                            computation.add_existential_projection(&p);
                        }
                        ty::ExistentialPredicate::AutoTrait(_) => {}
                    });
                }

                self.add_region(r);
            }

            &ty::Array(tt, len) => {
                self.add_ty(tt);
                self.add_const(len);
            }

            &ty::Slice(tt) => self.add_ty(tt),

            ty::RawPtr(m) => {
                self.add_ty(m.ty);
            }

            &ty::Ref(r, ty, _) => {
                self.add_region(r);
                self.add_ty(ty);
            }

            &ty::Tuple(types) => {
                self.add_tys(types);
            }

            &ty::FnDef(_, substs) => {
                self.add_substs(substs);
            }

            &ty::FnPtr(fn_sig) => self.bound_computation(fn_sig, |computation, fn_sig| {
                computation.add_tys(fn_sig.inputs());
                computation.add_ty(fn_sig.output());
            }),
        }
    }

    fn add_predicate(&mut self, binder: ty::Binder<'_, ty::PredicateKind<'_>>) {
        self.bound_computation(binder, |computation, atom| computation.add_predicate_atom(atom));
    }

    fn add_predicate_atom(&mut self, atom: ty::PredicateKind<'_>) {
        match atom {
            ty::PredicateKind::Clause(ty::ClauseKind::Trait(trait_pred)) => {
                self.add_substs(trait_pred.trait_ref.substs);
            }
            ty::PredicateKind::Clause(ty::ClauseKind::RegionOutlives(ty::OutlivesPredicate(
                a,
                b,
            ))) => {
                self.add_region(a);
                self.add_region(b);
            }
            ty::PredicateKind::Clause(ty::ClauseKind::TypeOutlives(ty::OutlivesPredicate(
                ty,
                region,
            ))) => {
                self.add_ty(ty);
                self.add_region(region);
            }
            ty::PredicateKind::Clause(ty::ClauseKind::ConstArgHasType(ct, ty)) => {
                self.add_const(ct);
                self.add_ty(ty);
            }
            ty::PredicateKind::Subtype(ty::SubtypePredicate { a_is_expected: _, a, b }) => {
                self.add_ty(a);
                self.add_ty(b);
            }
            ty::PredicateKind::Coerce(ty::CoercePredicate { a, b }) => {
                self.add_ty(a);
                self.add_ty(b);
            }
            ty::PredicateKind::Clause(ty::ClauseKind::Projection(ty::ProjectionPredicate {
                projection_ty,
                term,
            })) => {
                self.add_alias_ty(projection_ty);
                self.add_term(term);
            }
<<<<<<< HEAD
            ty::PredicateKind::Clause(ty::Clause::WellFormed(arg)) => {
=======
            ty::PredicateKind::Clause(ty::ClauseKind::WellFormed(arg)) => {
>>>>>>> 0faea772
                self.add_substs(slice::from_ref(&arg));
            }
            ty::PredicateKind::ObjectSafe(_def_id) => {}
            ty::PredicateKind::ClosureKind(_def_id, substs, _kind) => {
                self.add_substs(substs);
            }
<<<<<<< HEAD
            ty::PredicateKind::Clause(ty::Clause::ConstEvaluatable(uv)) => {
=======
            ty::PredicateKind::Clause(ty::ClauseKind::ConstEvaluatable(uv)) => {
>>>>>>> 0faea772
                self.add_const(uv);
            }
            ty::PredicateKind::ConstEquate(expected, found) => {
                self.add_const(expected);
                self.add_const(found);
            }
            ty::PredicateKind::TypeWellFormedFromEnv(ty) => {
                self.add_ty(ty);
            }
            ty::PredicateKind::Ambiguous => {}
            ty::PredicateKind::AliasRelate(t1, t2, _) => {
                self.add_term(t1);
                self.add_term(t2);
            }
        }
    }

    fn add_ty(&mut self, ty: Ty<'_>) {
        self.add_flags(ty.flags());
        self.add_exclusive_binder(ty.outer_exclusive_binder());
    }

    fn add_tys(&mut self, tys: &[Ty<'_>]) {
        for &ty in tys {
            self.add_ty(ty);
        }
    }

    fn add_region(&mut self, r: ty::Region<'_>) {
        self.add_flags(r.type_flags());
        if let ty::ReLateBound(debruijn, _) = *r {
            self.add_bound_var(debruijn);
        }
    }

    fn add_const(&mut self, c: ty::Const<'_>) {
        self.add_ty(c.ty());
        match c.kind() {
            ty::ConstKind::Unevaluated(uv) => {
                self.add_substs(uv.substs);
                self.add_flags(TypeFlags::HAS_CT_PROJECTION);
            }
            ty::ConstKind::Infer(infer) => {
                self.add_flags(TypeFlags::STILL_FURTHER_SPECIALIZABLE);
                match infer {
                    InferConst::Fresh(_) => self.add_flags(TypeFlags::HAS_CT_FRESH),
                    InferConst::Var(_) => self.add_flags(TypeFlags::HAS_CT_INFER),
                }
            }
            ty::ConstKind::Bound(debruijn, _) => {
                self.add_bound_var(debruijn);
                self.add_flags(TypeFlags::HAS_CT_LATE_BOUND);
            }
            ty::ConstKind::Param(_) => {
                self.add_flags(TypeFlags::HAS_CT_PARAM);
                self.add_flags(TypeFlags::STILL_FURTHER_SPECIALIZABLE);
            }
            ty::ConstKind::Placeholder(_) => {
                self.add_flags(TypeFlags::HAS_CT_PLACEHOLDER);
                self.add_flags(TypeFlags::STILL_FURTHER_SPECIALIZABLE);
            }
            ty::ConstKind::Value(_) => {}
            ty::ConstKind::Expr(e) => {
                use ty::Expr;
                match e {
                    Expr::Binop(_, l, r) => {
                        self.add_const(l);
                        self.add_const(r);
                    }
                    Expr::UnOp(_, v) => self.add_const(v),
                    Expr::FunctionCall(f, args) => {
                        self.add_const(f);
                        for arg in args {
                            self.add_const(arg);
                        }
                    }
                    Expr::Cast(_, c, t) => {
                        self.add_ty(t);
                        self.add_const(c);
                    }
                }
            }
            ty::ConstKind::Error(_) => self.add_flags(TypeFlags::HAS_ERROR),
        }
    }

    fn add_existential_projection(&mut self, projection: &ty::ExistentialProjection<'_>) {
        self.add_substs(projection.substs);
        match projection.term.unpack() {
            ty::TermKind::Ty(ty) => self.add_ty(ty),
            ty::TermKind::Const(ct) => self.add_const(ct),
        }
    }

    fn add_alias_ty(&mut self, alias_ty: ty::AliasTy<'_>) {
        self.add_substs(alias_ty.substs);
    }

    fn add_substs(&mut self, substs: &[GenericArg<'_>]) {
        for kind in substs {
            match kind.unpack() {
                GenericArgKind::Type(ty) => self.add_ty(ty),
                GenericArgKind::Lifetime(lt) => self.add_region(lt),
                GenericArgKind::Const(ct) => self.add_const(ct),
            }
        }
    }

    fn add_term(&mut self, term: ty::Term<'_>) {
        match term.unpack() {
            ty::TermKind::Ty(ty) => self.add_ty(ty),
            ty::TermKind::Const(ct) => self.add_const(ct),
        }
    }
}<|MERGE_RESOLUTION|>--- conflicted
+++ resolved
@@ -273,22 +273,14 @@
                 self.add_alias_ty(projection_ty);
                 self.add_term(term);
             }
-<<<<<<< HEAD
-            ty::PredicateKind::Clause(ty::Clause::WellFormed(arg)) => {
-=======
             ty::PredicateKind::Clause(ty::ClauseKind::WellFormed(arg)) => {
->>>>>>> 0faea772
                 self.add_substs(slice::from_ref(&arg));
             }
             ty::PredicateKind::ObjectSafe(_def_id) => {}
             ty::PredicateKind::ClosureKind(_def_id, substs, _kind) => {
                 self.add_substs(substs);
             }
-<<<<<<< HEAD
-            ty::PredicateKind::Clause(ty::Clause::ConstEvaluatable(uv)) => {
-=======
             ty::PredicateKind::Clause(ty::ClauseKind::ConstEvaluatable(uv)) => {
->>>>>>> 0faea772
                 self.add_const(uv);
             }
             ty::PredicateKind::ConstEquate(expected, found) => {
